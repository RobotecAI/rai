# Copyright (C) 2024 Robotec.AI
#
# Licensed under the Apache License, Version 2.0 (the "License");
# you may not use this file except in compliance with the License.
# You may obtain a copy of the License at
#
#         http://www.apache.org/licenses/LICENSE-2.0
#
# Unless required by applicable law or agreed to in writing, software
# distributed under the License is distributed on an "AS IS" BASIS,
# WITHOUT WARRANTIES OR CONDITIONS OF ANY KIND, either express or implied.
# See the License for the specific language governing permissions and
# limitations under the License.


from launch import LaunchDescription
from launch.actions import ExecuteProcess


def generate_launch_description():
    return LaunchDescription(
        [
            ExecuteProcess(
                cmd=["python", "run_perception_agents.py"],
<<<<<<< HEAD
                # https://github.com/RobotecAI/rai/pull/722
=======
>>>>>>> c2aea19f
                cwd="src/rai_extensions/rai_perception/rai_perception/scripts",
                output="screen",
            ),
        ]
    )<|MERGE_RESOLUTION|>--- conflicted
+++ resolved
@@ -22,10 +22,6 @@
         [
             ExecuteProcess(
                 cmd=["python", "run_perception_agents.py"],
-<<<<<<< HEAD
-                # https://github.com/RobotecAI/rai/pull/722
-=======
->>>>>>> c2aea19f
                 cwd="src/rai_extensions/rai_perception/rai_perception/scripts",
                 output="screen",
             ),
