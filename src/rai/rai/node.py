--- conflicted
+++ resolved
@@ -270,6 +270,8 @@
 
         self.state_subscribers = dict()
 
+        # ------- TF subscriber -------
+
         # ------- ROS2 actions handling -------
         self._async_tool_node = RaiAsyncToolsNode()
 
@@ -506,12 +508,6 @@
                     else:
                         last_msg = msg.content
                 else:
-<<<<<<< HEAD
-                    last_msg = msg.content
-
-                feedback_msg = TaskAction.Feedback()
-                feedback_msg.current_status = f"{graph_node_name}: {last_msg}"
-=======
                     raise ValueError(f"Unexpected type of message: {type(msg)}")
 
                 last_msg = self.simple_llm.invoke(
@@ -530,9 +526,8 @@
                 if len(str(last_msg)) > 0 and graph_node_name != "state_retriever":
                     feedback_msg = TaskAction.Feedback()
                     feedback_msg.current_status = f"{graph_node_name}: {last_msg}"
->>>>>>> 3d8ba70c
-
-                goal_handle.publish_feedback(feedback_msg)
+
+                    goal_handle.publish_feedback(feedback_msg)
 
             # ---- Share Action Result ----
             if state is None:
