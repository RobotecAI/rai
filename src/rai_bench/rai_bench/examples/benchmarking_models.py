# Copyright (C) 2025 Robotec.AI
#
# Licensed under the Apache License, Version 2.0 (the "License");
# you may not use this file except in compliance with the License.
# You may obtain a copy of the License at
#
#         http://www.apache.org/licenses/LICENSE-2.0
#
# Unless required by applicable law or agreed to in writing, software
# distributed under the License is distributed on an "AS IS" BASIS,
# WITHOUT WARRANTIES OR CONDITIONS OF ANY KIND, either express or implied.
# See the License for the specific language governing permissions and
# limitations under the License.

from rai_bench import (
    ManipulationO3DEBenchmarkConfig,
    ToolCallingAgentBenchmarkConfig,
    test_models,
)

if __name__ == "__main__":
    # Define models you want to benchmark
    model_names = ["qwen3:4b", "llama3.2:3b"]
    vendors = ["ollama", "ollama"]

    # Define benchmarks that will be used
    mani_conf = ManipulationO3DEBenchmarkConfig(
        o3de_config_path="src/rai_bench/rai_bench/manipulation_o3de/predefined/configs/o3de_config.yaml",
        levels=[  # define what difficulty of tasks to include in benchmark
            "trivial",
            "easy",
        ],
        repeats=1,  # how many times to repeat
    )
    tool_conf = ToolCallingAgentBenchmarkConfig(
        extra_tool_calls=[0, 5],  # how many extra tool calls allowed to still pass
        task_types=[  # what types of tasks to include
            "basic",
<<<<<<< HEAD
            "spatial_reasoning",
            "custom_interfaces",
=======
            "manipulation",
>>>>>>> cefdffd1
        ],
        N_shots=[0, 2],  # examples in system prompt
        prompt_detail=["brief", "descriptive"],  # how descriptive should task prompt be
        repeats=1,
    )

    out_dir = "src/rai_bench/rai_bench/experiments"
    test_models(
        model_names=model_names,
        vendors=vendors,
        benchmark_configs=[mani_conf, tool_conf],
        out_dir=out_dir,
        # if you want to pass any additinal args to model
        additional_model_args=[
            {"reasoning": False},
            {},
        ],
    )<|MERGE_RESOLUTION|>--- conflicted
+++ resolved
@@ -36,12 +36,7 @@
         extra_tool_calls=[0, 5],  # how many extra tool calls allowed to still pass
         task_types=[  # what types of tasks to include
             "basic",
-<<<<<<< HEAD
-            "spatial_reasoning",
             "custom_interfaces",
-=======
-            "manipulation",
->>>>>>> cefdffd1
         ],
         N_shots=[0, 2],  # examples in system prompt
         prompt_detail=["brief", "descriptive"],  # how descriptive should task prompt be
