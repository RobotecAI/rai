--- conflicted
+++ resolved
@@ -28,7 +28,6 @@
         self.srv = self.create_service(
             Trigger, "rai_whoami_selfimages_service", self.get_self_images_callback
         )
-<<<<<<< HEAD
         self.srv = self.create_service(
             VectorStoreRetrieval,
             "rai_whoami_documentation_service",
@@ -39,14 +38,10 @@
             "rai_whoami_identity_service",
             self.get_identity_callback,
         )
-        self.robot_constitution_path = (
-            self.get_parameter("robot_constitution_path")
-=======
 
         # parse robot_description_package path
         self.robot_description_package = (
             self.get_parameter("robot_description_package")
->>>>>>> da0cd37f
             .get_parameter_value()
             .string_value
         )  # type: ignore
@@ -67,7 +62,7 @@
 
     def _load_documentation(self) -> FAISS:
         faiss_index = FAISS.load_local(
-            get_package_share_directory("rai_whoami"),
+            get_package_share_directory(self.robot_description_package),
             OpenAIEmbeddings(),
             allow_dangerous_deserialization=True,
         )
@@ -142,7 +137,7 @@
         response: Trigger_Response,
     ) -> Trigger_Response:
         """Return robot identity"""
-        identity_path = get_package_share_directory("rai_whoami") + "/identity.txt"
+        identity_path = get_package_share_directory(self.robot_description_package) + "/identity.txt"
         with open(identity_path, "r") as f:
             identity = f.read()
         response.success = True
