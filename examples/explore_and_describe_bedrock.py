import json
import os
from typing import List, Type

from langchain_aws import ChatBedrock
from langchain_core.language_models.chat_models import BaseChatModel
from langchain_core.messages import SystemMessage
from langchain_core.pydantic_v1 import BaseModel, Field
from langchain_core.tools import BaseTool

from rai.communication.ros_communication import TF2TransformFetcher
from rai.config.models import BEDROCK_CLAUDE_HAIKU, BEDROCK_CLAUDE_SONNET
from rai.scenario_engine.messages import AgentLoop, HumanMultimodalMessage
from rai.scenario_engine.scenario_engine import ScenarioPartType, ScenarioRunner
from rai.scenario_engine.tool_runner import run_requested_tools
from rai.tools.ros.cat_demo_tools import FinishTool
from rai.tools.ros.cli import Ros2TopicTool, SetGoalPoseTool
from rai.tools.ros.tools import (
    AddDescribedWaypointToDatabaseTool,
    GetCameraImageTool,
    GetOccupancyGridTool,
)


class DescribeAreaToolInput(BaseModel):
    """Input for the describe_area tool."""

    image_topic: str = Field(..., description="ROS2 image topic to subscribe to")


class DescribeAreaTool(BaseTool):
    """
    Describe the area. The tool uses the available tooling to describe the area around the robot.
    The output is saved to the map database.
    The tool does not return anything specific to the tool run.
    """

    name: str = "DescribeAreaTool"
    description: str = "A tool for describing the area around the robot."
    args_schema: Type[DescribeAreaToolInput] = DescribeAreaToolInput

    llm: BaseChatModel  # without tools
    system_message: SystemMessage
    map_database: str = ""

    def _run(self, image_topic: str):
        get_camera_image_tool = GetCameraImageTool()
        set_waypoint_tool = AddDescribedWaypointToDatabaseTool(
            map_database=self.map_database
        )

        current_position = TF2TransformFetcher().get_data()
        image = get_camera_image_tool.run(image_topic)["images"]
        llm_with_tools = self.llm.bind_tools([set_waypoint_tool])  # type: ignore
        human_message = HumanMultimodalMessage(
            content=f"Describe the area around the robot (area, not items). Reason how would you name the room you are currently in"
            f". Use available tooling. Your current position is: {current_position}",
            images=image,
        )
        messages = [self.system_message, human_message]
        ai_msg = llm_with_tools.invoke(messages)
        messages.append(ai_msg)
        run_requested_tools(
            ai_msg, [set_waypoint_tool], messages, llm_type="bedrock"
        )  # TODO(@maciejmajek): fix hardcoded llm_type
        return "Description of the area completed."


DESCRIBER_PROMPT = """
You are an expert in describing the environment around you. Your main goal is to describe the area based on what you see in the image.
"""


def main():
    # setup database for the example
    if not os.path.exists("map_database.json"):
        with open("map_database.json", "w") as f:
            json.dump([], f)

<<<<<<< HEAD
    simple_llm = ChatBedrock(**BEDROCK_CLAUDE_HAIKU)  # type: ignore[arg-missing]
    tools = [
=======
    simple_llm = ChatBedrock(
        model_id="anthropic.claude-3-haiku-20240307-v1:0", region_name="us-west-2"  # type: ignore
    )
    tools: List[BaseTool] = [
>>>>>>> f8819b65
        GetOccupancyGridTool(),
        SetGoalPoseTool(),
        Ros2TopicTool(),
        DescribeAreaTool(
            llm=simple_llm,
            system_message=SystemMessage(content=DESCRIBER_PROMPT),
            map_database="map_database.txt",
        ),
        FinishTool(),
    ]

    scenario: List[ScenarioPartType] = [
        SystemMessage(
            content="You are an autonomous agent. Your main goal is to fulfill the user's requests. "
            "Do not make assumptions about the environment you are currently in. "
            "Use the tooling provided to gather information about the environment. Remember to list available topics. "
        ),
        HumanMultimodalMessage(
            content="Describe your surroundings and gather more information as needed. "
            "Move to explore further, aiming for clear areas near the robot (red arrow). Make sure to describe the area during movement."
            "Utilize available methods to obtain the map and identify relevant data streams. "
            "Before starting the exploration, find out what kind of tooling is available and based on that plan your exploration. For description, use the available tooling."
        ),
        AgentLoop(
            tools=tools, stop_tool=FinishTool().__class__.__name__, stop_iters=50
        ),
    ]

<<<<<<< HEAD
    llm = ChatBedrock(**BEDROCK_CLAUDE_SONNET)  # type: ignore[arg-missing]
    runner = ScenarioRunner(scenario, llm=llm, tools=tools, llm_type="bedrock")
=======
    llm = ChatBedrock(model_id="anthropic.claude-3-5-sonnet-20240620-v1:0", region_name="us-east-1")  # type: ignore
    runner = ScenarioRunner(scenario, llm=llm, llm_type="bedrock")
>>>>>>> f8819b65
    runner.run()
    runner.save_to_html()


if __name__ == "__main__":
    main()<|MERGE_RESOLUTION|>--- conflicted
+++ resolved
@@ -77,15 +77,8 @@
         with open("map_database.json", "w") as f:
             json.dump([], f)
 
-<<<<<<< HEAD
     simple_llm = ChatBedrock(**BEDROCK_CLAUDE_HAIKU)  # type: ignore[arg-missing]
-    tools = [
-=======
-    simple_llm = ChatBedrock(
-        model_id="anthropic.claude-3-haiku-20240307-v1:0", region_name="us-west-2"  # type: ignore
-    )
     tools: List[BaseTool] = [
->>>>>>> f8819b65
         GetOccupancyGridTool(),
         SetGoalPoseTool(),
         Ros2TopicTool(),
@@ -114,13 +107,8 @@
         ),
     ]
 
-<<<<<<< HEAD
     llm = ChatBedrock(**BEDROCK_CLAUDE_SONNET)  # type: ignore[arg-missing]
     runner = ScenarioRunner(scenario, llm=llm, tools=tools, llm_type="bedrock")
-=======
-    llm = ChatBedrock(model_id="anthropic.claude-3-5-sonnet-20240620-v1:0", region_name="us-east-1")  # type: ignore
-    runner = ScenarioRunner(scenario, llm=llm, llm_type="bedrock")
->>>>>>> f8819b65
     runner.run()
     runner.save_to_html()
 
