# Benchmarking

!!! note

    If you aren't familiar with our benchmark package, please read [RAI Bench](../simulation_and_benchmarking/rai_bench.md) first.

Currently, we offer 2 predefined benchmarks:

-   [Manipulation_O3DE](#manipulation-o3de)
-   [Tool_Calling_Agent](#tool-calling-agent)

If you want to test multiple models across different benchmark configurations, go to [Testing Models](#testing-models).

If your goal is creating custom tasks and scenarios, visit [Creating Custom Tasks](#creating-custom-tasks).

## Manipulation O3DE

<<<<<<< HEAD
-   Follow the main setup [Basic Setup](../setup/install.md) and setup from [Manipulation demo Setup](../demos/manipulation.md#setup)
-   To see available options run:
    ```bash
    python src/rai_bench/rai_bench/examples/manipulation_o3de.py --help
=======
-   Follow setup from [Manipulation demo Setup](../demos/manipulation.md#setup)
-   Create the O3DE config:
    ```yaml
    binary_path: /path/to/binary/RAIManipulationDemo.GameLauncher
    level: RoboticManipulationBenchmark
    robotic_stack_command: ros2 launch examples/manipulation-demo-no-binary.launch.py
    required_simulation_ros2_interfaces:
        services:
            - /spawn_entity
            - /delete_entity
        topics:
            - /color_image5
            - /depth_image5
            - /color_camera_info5
        actions: []
    required_robotic_ros2_interfaces:
        services:
            - /grounding_dino_classify
            - /grounded_sam_segment
            - /manipulator_move_to
        topics: []
        actions: []
>>>>>>> cefdffd1
    ```
-   Example usage:

    ```bash
    python src/rai_bench/rai_bench/examples/manipulation_o3de.py --model-name qwen2.5:7b --vendor ollama --levels trivial
    ```

    !!! note

          When using Ollama, be sure to pull the model first.

    !!! warning

          Running all scenarios will take a while. If you want to just try it out, we recommend choosing just one level of difficulty.

## Tool Calling Agent

-   This benchmark does not require any additional setup besides the main one [Basic Setup](../setup/install.md)
-   To see available options run:
    ```bash
    python src/rai_bench/rai_bench/examples/tool_calling_agent.py --help
    ```
-   Example usage:

```bash
python src/rai_bench/rai_bench/examples/tool_calling_agent.py --model-name qwen2.5:7b --vendor ollama --extra-tool-calls 5 --task-types basic  --n-shots 5 --prompt-detail descriptive --complexities easy
```

## Testing Models

The best way of benchmarking your models is using the `src/rai_bench/rai_bench/examples/benchmarking_models.py`

Feel free to modify the benchmark configs to suit your needs, you can choose every possible set of params
and the benchmark will be run tasks with every combination:

```python
if __name__ == "__main__":
    # Define models you want to benchmark
    model_names = ["qwen3:4b", "llama3.2:3b"]
    vendors = ["ollama", "ollama"]

    # Define benchmarks that will be used
    mani_conf = ManipulationO3DEBenchmarkConfig(
        o3de_config_path="src/rai_bench/rai_bench/manipulation_o3de/predefined/configs/o3de_config.yaml",
        levels=[  # define what difficulty of tasks to include in benchmark
            "trivial",
            "easy",
        ],
        repeats=1,  # how many times to repeat
    )
    tool_conf = ToolCallingAgentBenchmarkConfig(
        extra_tool_calls=[0, 5],  # how many extra tool calls allowed to still pass
        task_types=[  # what types of tasks to include
            "basic",
<<<<<<< HEAD
            "spatial_reasoning",
            "custom_interfaces",
=======
            "manipulation",
>>>>>>> cefdffd1
        ],
        N_shots=[0, 2],  # examples in system prompt
        prompt_detail=["brief", "descriptive"],  # how descriptive should task prompt be
        repeats=1,
    )

    out_dir = "src/rai_bench/rai_bench/experiments"
    test_models(
        model_names=model_names,
        vendors=vendors,
        benchmark_configs=[mani_conf, tool_conf],
        out_dir=out_dir,
        # if you want to pass any additinal args to model
        additional_model_args=[
            {"reasoning": False},
            {},
        ],
    )
```

Based on the example above the `Tool Calling` benchmark will run basic, spatial_reasoning and custom_interfaces tasks with every configuration of [extra_tool_calls x N_shots x prompt_detail] provided which will result in almost 500 tasks. Manipulation benchmark will run all specified task level once as there is no additional params. Reapeat is set to 1 in both configs so there will be no additional runs.

!!! note

    When using ollama vendor make sure to pull used models first

## Viewing Results

From every benchmark run, there will be results saved in the provided output directory:

-   Logs - in `benchmark.log` file
-   results_summary.csv - for overall metrics
-   results.csv - for detailed results of every task/scenario

When using `test_models`, the output directories will be saved as `<run_datetime>/<benchmark_name>/<model>/<repeat>/...` and this format can be visualized with our Streamlit script:

```bash
streamlit run src/rai_bench/rai_bench/examples/visualise_streamlit.py
```

## Creating Custom Tasks

### Manipulation O3DE Scenarios

To create your own Scenarios, you will need a Scene Config and Task - check out example `src/rai_bench/rai_bench/examples/custom_scenario.py`.
You can combine already existing Scene and existing Task to create a new Scenario like:

```python
import logging
from pathlib import Path
from typing import List, Sequence, Tuple, Union

from rclpy.impl.rcutils_logger import RcutilsLogger

from rai_bench.manipulation_o3de.benchmark import Scenario
from rai_bench.manipulation_o3de.interfaces import (
    ManipulationTask,
)
from rai_bench.manipulation_o3de.tasks import PlaceObjectAtCoordTask
from rai_sim.simulation_bridge import Entity, SceneConfig

loggers_type = Union[RcutilsLogger, logging.Logger]

### Define your scene setup ####################3
path_to_your_config = (
    "src/rai_bench/rai_bench/manipulation_o3de/predefined/configs/1a.yaml"
)
scene_config = SceneConfig.load_base_config(Path(path_to_your_config))

# configure existing Task with different params
target_coords = (0.1, 0.1)
disp = 0.1
task = PlaceObjectAtCoordTask(
    obj_type="apple",
    target_position=target_coords,
    allowable_displacement=disp,
)

Scenario(task=task, scene_config=scene_config, scene_config_path=path_to_your_config)
```

But you can also create them from scratch.
Creating a Scene Config is very easy, just declare entities in a YAML file like:

```yaml
entities:
  - name: apple1
    prefab_name: apple # make sure that this prefab exists in simulation
      pose:
          translation:
              x: 0.0
              y: 0.5
              z: 0.05
          rotation:
              x: 0.0
              y: 0.0
              z: 0.0
              w: 1.0
```

Creating your own Task will require slightly more effort. Let's start with something simple - a Task that will require throwing given objects off the table:

```python
class ThrowObjectsOffTableTask(ManipulationTask):
    def __init__(self, obj_types: List[str], logger: loggers_type | None = None):
        super().__init__(logger=logger)
        # obj_types is a list of objects that are subject of the task
        # In this case, it will mean which objects should be thrown off the table
        # can be any objects
        self.obj_types = obj_types

    @property
    def task_prompt(self) -> str:
        # define prompt
        obj_names = ", ".join(obj + "s" for obj in self.obj_types).replace("_", " ")
        # 0.0 z is the level of table, so any coord below that means it is off the table
        return f"Manipulate objects, so that all of the {obj_names} are dropped outside of the table (for example y<-0.75)."

    def check_if_required_objects_present(self, simulation_config: SceneConfig) -> bool:
        # Validate if any required objects are present in sim config
        # if there is not a single object of provided type, there is no point in running
        # this task of given scene config
        count = sum(
            1 for ent in simulation_config.entities if ent.prefab_name in self.obj_types
        )
        return count > 1

    def calculate_correct(self, entities: Sequence[Entity]) -> Tuple[int, int]:
        selected_type_objects = self.filter_entities_by_object_type(
            entities=entities, object_types=self.obj_types
        )

        # check how many objects are below table, that will be our metric
        correct = sum(
            1 for ent in selected_type_objects if ent.pose.pose.position.z < 0.0
        )

        incorrect: int = len(selected_type_objects) - correct
        return correct, incorrect


# configure existing Task with different params
target_coords = (0.1, 0.1)
disp = 0.1
task = ThrowObjectsOffTableTask(
    obj_types=["apple"],
)

super_scenario = Scenario(
    task=task, scene_config=scene_config, scene_config_path=path_to_your_config
)
```

As `obj_types` is parameterizable, it enables various variants of this Task. In combination with a lot of simulation configs available, it means that a single Task can provide dozens of scenarios.

Then yo test it simply run:

```python
##### Now you can run it in benchmark ##################
if __name__ == "__main__":
    from pathlib import Path

    from rai_bench import (
        define_benchmark_logger,
    )
    from rai_bench.manipulation_o3de import run_benchmark
    from rai_bench.utils import get_llm_for_benchmark

    experiment_dir = Path(out_dir="src/rai_bench/experiments/custom_task/")

    experiment_dir.mkdir(parents=True, exist_ok=True)
    bench_logger = define_benchmark_logger(out_dir=experiment_dir)

    llm = get_llm_for_benchmark(
        model_name="gpt-4o",
        vendor="openai",
    )

    run_benchmark(
        llm=llm,
        out_dir=experiment_dir,
        # use your scenario
        scenarios=[super_scenario],
        bench_logger=bench_logger,
    )

```

Congratulations, you just created and launched your first Scenario from scratch!

### Tool Calling Tasks

To create a Tool Calling Task, you will need to define Subtasks, Validators, and Task itself.
Check the example `src/rai_bench/rai_bench/examples/custom_task.py`.
Let's create a basic task that requires using a tool to receive a message from a specific topic.

```python
from typing import List

from langchain_core.tools import BaseTool

from rai_bench.tool_calling_agent.interfaces import Task, TaskArgs
from rai_bench.tool_calling_agent.mocked_tools import (
    MockGetROS2TopicsNamesAndTypesTool,
    MockReceiveROS2MessageTool,
)
from rai_bench.tool_calling_agent.subtasks import (
    CheckArgsToolCallSubTask,
)
from rai_bench.tool_calling_agent.validators import (
    OrderedCallsValidator,
)


# This Task will check if robot can receive msessage from specified topic
class GetROS2RobotPositionTask(Task):
    complexity = "easy"
    type = "custom"

    @property
    def available_tools(self) -> List[BaseTool]:
        # define topics that will be seen by agent
        TOPICS = [
            "/robot_position",
            "/attached_collision_object",
            "/clock",
            "/collision_object",
        ]

        TOPICS_STRING = [
            "topic: /attached_collision_object\ntype: moveit_msgs/msg/AttachedCollisionObject\n",
            "topic: /clock\ntype: rosgraph_msgs/msg/Clock\n",
            "topic: /collision_object\ntype: moveit_msgs/msg/CollisionObject\n",
            "topic: /robot_position\n type: sensor_msgs/msg/RobotPosition",
        ]
        # define which tools will be available for agent
        return [
            MockGetROS2TopicsNamesAndTypesTool(
                mock_topics_names_and_types=TOPICS_STRING
            ),
            MockReceiveROS2MessageTool(available_topics=TOPICS),
        ]

    def get_system_prompt(self) -> str:
        return "You are a ROS 2 expert that want to solve tasks. You have access to various tools that allow you to query the ROS 2 system."

    def get_base_prompt(self) -> str:
        return "Get the position of the robot."

    def get_prompt(self) -> str:
        # Create versions for different levels
        if self.prompt_detail == "brief":
            return self.get_base_prompt()
        else:
            return (
                f"{self.get_base_prompt()} "
                "You can discover what topics are currently active."
            )

    @property
    def optional_tool_calls_number(self) -> int:
        # Listing topics before getting any message is fine
        return 1


# define subtask
receive_robot_pos_subtask = CheckArgsToolCallSubTask(
    expected_tool_name="receive_ros2_message",
    expected_args={"topic": "/robot_position"},
    expected_optional_args={
        "timeout_sec": int  # if there is not exact value expected, you can pass type
    },
)
# use OrderedCallValidator as there is only 1 subtask to check
topics_ord_val = OrderedCallsValidator(subtasks=[receive_robot_pos_subtask])


# optionally pass number of extra tool calls
args = TaskArgs(extra_tool_calls=0)
super_task = GetROS2RobotPositionTask(validators=[topics_ord_val], task_args=args)
```

Then run it with:

```python
##### Now you can run it in benchmark ##################
if __name__ == "__main__":
    from pathlib import Path

    from rai_bench import (
        define_benchmark_logger,
    )
    from rai_bench.tool_calling_agent import (
        run_benchmark,
    )
    from rai_bench.utils import get_llm_for_benchmark

    experiment_dir = Path("src/rai_bench/rai_bench/experiments/custom_task")
    experiment_dir.mkdir(parents=True, exist_ok=True)
    bench_logger = define_benchmark_logger(out_dir=experiment_dir)

    super_task.set_logger(bench_logger)

    llm = get_llm_for_benchmark(
        model_name="gpt-4o",
        vendor="openai",
    )

    run_benchmark(
        llm=llm,
        out_dir=experiment_dir,
        tasks=[super_task],
        bench_logger=bench_logger,
    )
```<|MERGE_RESOLUTION|>--- conflicted
+++ resolved
@@ -15,35 +15,10 @@
 
 ## Manipulation O3DE
 
-<<<<<<< HEAD
 -   Follow the main setup [Basic Setup](../setup/install.md) and setup from [Manipulation demo Setup](../demos/manipulation.md#setup)
 -   To see available options run:
     ```bash
     python src/rai_bench/rai_bench/examples/manipulation_o3de.py --help
-=======
--   Follow setup from [Manipulation demo Setup](../demos/manipulation.md#setup)
--   Create the O3DE config:
-    ```yaml
-    binary_path: /path/to/binary/RAIManipulationDemo.GameLauncher
-    level: RoboticManipulationBenchmark
-    robotic_stack_command: ros2 launch examples/manipulation-demo-no-binary.launch.py
-    required_simulation_ros2_interfaces:
-        services:
-            - /spawn_entity
-            - /delete_entity
-        topics:
-            - /color_image5
-            - /depth_image5
-            - /color_camera_info5
-        actions: []
-    required_robotic_ros2_interfaces:
-        services:
-            - /grounding_dino_classify
-            - /grounded_sam_segment
-            - /manipulator_move_to
-        topics: []
-        actions: []
->>>>>>> cefdffd1
     ```
 -   Example usage:
 
@@ -98,12 +73,7 @@
         extra_tool_calls=[0, 5],  # how many extra tool calls allowed to still pass
         task_types=[  # what types of tasks to include
             "basic",
-<<<<<<< HEAD
-            "spatial_reasoning",
-            "custom_interfaces",
-=======
             "manipulation",
->>>>>>> cefdffd1
         ],
         N_shots=[0, 2],  # examples in system prompt
         prompt_detail=["brief", "descriptive"],  # how descriptive should task prompt be
