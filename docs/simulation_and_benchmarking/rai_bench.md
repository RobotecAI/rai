# RAI Bench

RAI Bench is a comprehensive package that both provides benchmarks with ready-to-use tasks and offers a framework for creating new tasks. It's designed to evaluate the performance of AI agents in various environments.

### Available Benchmarks

-   [Manipulation O3DE Benchmark](#manipulation-o3de-benchmark)
-   [Tool Calling Agent Benchmark](#tool-calling-agent-benchmark)

## Manipulation O3DE Benchmark

Evaluates agent performance in robotic arm manipulation tasks within the O3DE simulation environment. The benchmark evaluates how well agents can process sensor data and use tools to manipulate objects in the environment.

### Framework Components

Manipulation O3DE Benchmark provides a framework for creating custom tasks and scenarios with these core components:

![Manipulation Benchmark Framework](../imgs/manipulation_benchmark.png)

### Task

The `Task` class is an abstract base class that defines the interface for tasks used in this benchmark.
Each concrete Task must implement:

-   prompts that will be passed to the agent
-   validation of simulation configurations
-   calculating results based on scene state

### Scenario

A `Scenario` represents a specific test case combining:

-   A task to be executed
-   A simulation configuration

### ManipulationO3DEBenchmark

The `ManipulationO3DEBenchmark` class manages the execution of scenarios and collects results. It provides:

-   Scenario execution management
-   Performance metrics tracking
-   Logs and results
-   Robotic stack needed, provided as `LaunchDescription`

### Available Tasks

The benchmark includes several predefined manipulation tasks:

1. **MoveObjectsToLeftTask** - Move specified objects to the left side of the table

2. **PlaceObjectAtCoordTask** - Place specified objects at specific coordinates

3. **PlaceCubesTask** - Place specified cubes adjacent to each other

4. **BuildCubeTowerTask** - Stack specified cubes to form a tower

5. **GroupObjectsTask** - Group specified objects of specified types together

Tasks are parametrizable so you can configure which objects should be manipulated and how much precision is needed to complete a task.

Tasks are scored on a scale from 0.0 to 1.0, where:

-   0.0 indicates no improvement or worse placement than the starting one
-   1.0 indicates perfect completion

The score is typically calculated as:

```
score = (correctly_placed_now - correctly_placed_initially) / initially_incorrect
```

### Available Scene Configs and Scenarios

You can find predefined scene configs in `rai_bench/manipulation_o3de/predefined/configs/`.

Predefined scenarios can be imported, for example, choosing tasks by difficulty:

```python
from rai_bench.manipulation_o3de import get_scenarios

get_scenarios(levels=["easy", "medium"])
```

## Tool Calling Agent Benchmark

Evaluates agent performance independently from any simulation, based only on tool calls that the agent makes. To make it independent from simulations, this benchmark introduces tool mocks which can be adjusted for different tasks. This makes the benchmark more universal and a lot faster.

### Framework Components

![Tool Calling Benchmark Framework](../imgs/tool_calling_agent_benchmark.png)

### SubTask

The `SubTask` class is used to validate just one tool call. Following classes are available:

-   `CheckArgsToolCallSubTask` - verify if a certain tool was called with expected arguments
-   `CheckTopicFieldsToolCallSubTask` - verify if a message published to ROS2 topic was of proper type and included expected fields
-   `CheckServiceFieldsToolCallSubTask` - verify if a message published to ROS2 service was of proper type and included expected fields
-   `CheckActionFieldsToolCallSubTask` - verify if a message published to ROS2 action was of proper type and included expected fields

### Validator

The `Validator` class can combine single or multiple subtasks to create a single validation step. Following validators are available:

-   OrderedCallsValidator - requires a strict order of subtasks. The next subtask will be validated only when the previous one was completed. Validator passes when all subtasks pass.
-   NotOrderedCallsValidator - doesn't enforce order of subtasks. Every subtask will be validated against every tool call. Validator passes when all subtasks pass.
-   OneFromManyValidator - passes when any one of the given subtasks passes.

### Task

A Task represents a specific prompts and set of tools available. A list of validators is assigned to validate the performance.

??? info "Task class definition"

    ::: rai_bench.tool_calling_agent.interfaces.Task

As you can see, the framework is very flexible. Any SubTask can be combined into any Validator that can be later assigned to any Task.

Every Task needs to define it's prompt and system prompt, what tools agent will have available, how many tool calls are required to complete it and how many optional tool calls are possible.

Optional tool calls mean that a certain tool calls is not obligatory to pass the Task, but shoudn't be considered an error, example: `GetROS2RGBCameraTask` which has prompt: `Get RGB camera image.` requires making one tool call with `get_ros2_image` tool. But listing topics before doing it is a valid approach, so in this case opitonal tool calls is `1`.

### ToolCallingAgentBenchmark

The ToolCallingAgentBenchmark class manages the execution of tasks and collects results.

### Available Tasks

There are predefined Tasks available which are grouped by categories:

<<<<<<< HEAD
-   Basic - require retrieving info from certain topics
-   Spatial reasoning - questions about surroundings with images attached
=======
-   Basic - basic usage of tools
-   Navigation
>>>>>>> cefdffd1
-   Manipulation
-   Custom Interfaces - requires using messages with custom interfaces

Every Task has assigned the `complexity` which reflects the difficulty.

When creating a Task, you can define few params:

```python
class TaskArgs(BaseModel):
    """Holds the configurations specified by user"""

    extra_tool_calls: int = 0
    prompt_detail: Literal["brief", "descriptive"] = "brief"
    examples_in_system_prompt: Literal[0, 2, 5] = 0
```

-   examples_in_system_prompt - How many examples there are in system prompts, example:

    -   `0`: `You are a ROS 2 expert that want to solve tasks. You have access to various tools that allow you to query the ROS 2 system. Be proactive and use the tools to answer questions.`
    -   `2`: `You are a ROS 2 expert that want to solve tasks. You have access to various tools that allow you to query the ROS 2 system. Be proactive and use the tools to answer questions. Example of tool calls: get_ros2_message_interface, args: {'msg_type': 'geometry_msgs/msg/Twist'} publish_ros2_message, args: {'topic': '/cmd_vel', 'message_type': 'geometry_msgs/msg/Twist', 'message': {linear: {x: 0.5, y: 0.0, z: 0.0}, angular: {x: 0.0, y: 0.0, z: 1.0}}}`

-   prompt_detail - How descriptive should the Task prompt be, example:

    -   `brief`: "Get all camera images"
    -   `descriptive`: "Get all camera images from all available camera sources in the system.
        This includes both RGB color images and depth images.
        You can discover what camera topics are available and capture images from each."

        Descriptive prompts provides guidance and tips.

-   extra_tool_calls - How many extra tool calls an agent can make and still pass the Task, example:
    -   `GetROS2RGBCameraTask` has 1 required tool call and 1 optional. When `extra_tool_calls` set to 5, agent can correct himself couple times and still pass even with 7 tool calls. There can be 2 types of invalid tool calls, first when the tool is used incorrectly and agent receives an error - this allows him to correct himself easier. Second type is when tool is called properly but it is not the tool that should be called or it is called with wrong params. In this case agent won't get any error so it will be harder for him to correct, but BOTH of these cases are counted as `extra tool call`.

If you want to know details about every task, visit `rai_bench/tool_calling_agent/tasks`<|MERGE_RESOLUTION|>--- conflicted
+++ resolved
@@ -128,13 +128,7 @@
 
 There are predefined Tasks available which are grouped by categories:
 
-<<<<<<< HEAD
 -   Basic - require retrieving info from certain topics
--   Spatial reasoning - questions about surroundings with images attached
-=======
--   Basic - basic usage of tools
--   Navigation
->>>>>>> cefdffd1
 -   Manipulation
 -   Custom Interfaces - requires using messages with custom interfaces
 
