[tool.poetry]
name = "rai"
version = "0.1.0"
description = "your_description_here"
readme = "README.md"
authors = ["Maciej Majek <maciej.majek@robotec.ai>", "Bartłomiej Boczek <bartlomiej.boczek@robotec.ai>"]
classifiers = [
    "Programming Language :: Python :: 3",
    "License :: OSI Approved :: MIT License",
]
[tool.poetry.dependencies]
python = "^3.10, <3.13"
requests = "^2.32.2"
pre-commit = "^3.7.0"
openai = "^1.23.3"
coloredlogs = "^15.0.1"
opencv-python = "^4.9.0.80"
markdown = "^3.6"
boto3 = "^1.34.98"
tqdm = "^4.66.4"
pytest = "^8.2.0"
xxhash = "^3.4.1"
optuna = "^3.6.1"
langchain = "^0.2.3"
langchain-aws = "^0.1.7"
langchain-openai = "^0.1.8"
langchain-community = "^0.2.4"
transforms3d = "^0.4.1"
langgraph = "^0.0.66"
tabulate = "^0.9.0"
lark = "^1.1.9"
langfuse = "^2.36.1"
sounddevice = "^0.4.7"
netifaces = "^0.11.0"
redis = "^5.0.7"
<<<<<<< HEAD
openai-whisper = "^20231117"
scipy = "^1.14.0"
torchaudio = "^2.3.1"
=======
elevenlabs = "^1.4.1"
>>>>>>> 93e2bb47

[tool.poetry.group.dev.dependencies]
ipykernel = "^6.29.4"

[build-system]
requires = ["setuptools>=42", "wheel"]
build-backend = "setuptools.build_meta"

[tool.setuptools]
packages = { find = { where = ["src"] } }

[tool.mypy]
mypy_path = "src"
ignore_missing_imports = true

[tool.isort]
profile = "black"

[tool.pytest.ini_options]
markers = [
    "billable: marks test as billable  (deselect with '-m \"not billable\"')",
]
addopts = "-m 'not billable'"<|MERGE_RESOLUTION|>--- conflicted
+++ resolved
@@ -33,13 +33,10 @@
 sounddevice = "^0.4.7"
 netifaces = "^0.11.0"
 redis = "^5.0.7"
-<<<<<<< HEAD
 openai-whisper = "^20231117"
 scipy = "^1.14.0"
 torchaudio = "^2.3.1"
-=======
 elevenlabs = "^1.4.1"
->>>>>>> 93e2bb47
 
 [tool.poetry.group.dev.dependencies]
 ipykernel = "^6.29.4"
