--- conflicted
+++ resolved
@@ -31,11 +31,8 @@
 lark = "^1.1.9"
 langfuse = "^2.36.1"
 netifaces = "^0.11.0"
-<<<<<<< HEAD
+redis = "^5.0.7"
 elevenlabs = "^1.4.1"
-=======
-redis = "^5.0.7"
->>>>>>> 65102879
 
 [tool.poetry.group.dev.dependencies]
 ipykernel = "^6.29.4"
